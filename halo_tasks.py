#!/bin/env python

import time

import numpy as np
import unyt

from dataset_names import mass_dataset, ptypes_for_so_masses
from halo_properties import ReadRadiusTooSmallError
import shared_array
import result_set
import halo_properties

# Factor by which to increase search radius when looking for density threshold
SEARCH_RADIUS_FACTOR=1.2

# Factor by which to increase the region read in around a halo if too small
READ_RADIUS_FACTOR=1.5

# Radius in Mpc at which we report halos which have a large search radius
REPORT_RADIUS=20.0


def process_single_halo(mesh, unit_registry, data, halo_prop_list,
                        critical_density, mean_density, boxsize, input_halo,
                        target_density):
    """
    This computes properties for one halo and runs on a single
    MPI rank. Result is a dict of properties of the form
    
    halo_result[property_name] = (unyt_array, description)

    where the property_name will be used as the HDF5 dataset name
    in the output and the units of the unyt_array determine the unit
    attributes.

    Two radii are passed in:

    search_radius is an initial guess at the radius we need to fall
    below the specified overdensity threshold. read_radius is the
    radius within which we have all of the particles. If we find that
    the density within read_radius is above the threshold, then we
    didn't read in a large enough region.

    Returns None if we need to try again with a larger region.
    """

    swift_mpc   = unyt.Unit("swift_mpc", registry=unit_registry)    
    snap_length = unyt.Unit("snap_length", registry=unit_registry)
    snap_mass   = unyt.Unit("snap_mass", registry=unit_registry)
    snap_density = snap_mass / (snap_length**3)

    # Record which calculations are still to do for this halo
    halo_prop_done = np.zeros(len(halo_prop_list), dtype=bool)

    # Dict to store the results
    halo_result = {}

    # Loop until we fall below the required density
    current_radius = input_halo["search_radius"]
    while True:
        
        # Sanity checks on the radius
        assert current_radius <= input_halo["read_radius"]
        if current_radius > REPORT_RADIUS*swift_mpc:
            print("Halo ID={input_halo['ID']} has large search radius {current_radius}")

        # Find the mass within the search radius
        mass_total = unyt.unyt_quantity(0.0, units=snap_mass)
        idx = {}
        for ptype in data:
            pos = data[ptype]["Coordinates"]
            idx[ptype] = mesh[ptype].query_radius_periodic(input_halo["cofp"], current_radius, pos, boxsize)
            if ptype in ptypes_for_so_masses:
                mass = data[ptype][mass_dataset(ptype)]
                mass_total += np.sum(mass.full[idx[ptype]], dtype=float)

        # Find mean density in the search radius
        density = mass_total / (4./3.*np.pi*current_radius**3)

        # If we've reached the target density, we can try to compute halo properties
        max_physical_radius_mpc = 0.0 # Will store the largest physical radius requested by any calculation
        if target_density is None or density <= target_density:

            # Extract particles in this halo
            particle_data = {}
            for ptype in data:
                particle_data[ptype] = {}
                for name in data[ptype]:
                    particle_data[ptype][name] = data[ptype][name].full[idx[ptype],...]

            # Wrap coordinates to copy closest to the halo centre
            for ptype in particle_data:
                pos = particle_data[ptype]["Coordinates"]
                # Shift halo to box centre, wrap all particles into box, shift halo back
                offset = input_halo["cofp"] - 0.5*boxsize
                pos[:,:] = ((pos - offset) % boxsize) + offset

            # Try to compute properties of this halo which haven't been done yet
            for prop_nr, halo_prop in enumerate(halo_prop_list):
                if halo_prop_done[prop_nr]:
                    # Already have the result for this one
                    continue
                try:
<<<<<<< HEAD
                    halo_prop.calculate(input_halo, current_radius, particle_data, halo_result)
                except halo_properties.SearchRadiusTooSmallError:
=======
                    halo_prop.calculate(input_halo, particle_data, halo_result)
                except ReadRadiusTooSmallError:
>>>>>>> 70667549
                    # Search radius was too small, so will need to try again with a larger radius.
                    max_physical_radius_mpc = max(max_physical_radius_mpc, halo_prop.physical_radius_mpc)
                    break
                else:
                    # The property calculation worked!
                    halo_prop_done[prop_nr] = True

            # If we computed all of the properties, we're done with this halo
            if np.all(halo_prop_done):
                break

        # Either the density is still too high or the property calculation failed.
        search_radius = input_halo["search_radius"]
        required_radius = (max_physical_radius_mpc*swift_mpc).to(search_radius.units)
        if required_radius > input_halo["read_radius"]:
            # A calculation has set its physical_radius_mpc larger than the region
            # which we read in, so we can't process the halo on this iteration regardless
            # of the current radius.
            input_halo["search_radius"] = max(search_radius, required_radius)
            return None
        elif current_radius >= input_halo["read_radius"]:
            # The current radius has exceeded the region read in. Will need to redo this
            # halo using current_radius as the starting point for the next iteration.
            input_halo["search_radius"] = max(search_radius, current_radius)
            return None
        else:
            # We still have a large enough region in memory that we can try a larger radius
            current_radius = min(current_radius*SEARCH_RADIUS_FACTOR, input_halo["read_radius"])
            current_radius = max(current_radius, required_radius)

    # Add the halo index to the result set
    halo_result["VR/index"]         = (input_halo["index"],         "Index of this halo in the input catalogue")
    halo_result["VR/ID"]            = (input_halo["ID"],            "VELOCIraptor halo ID")
    halo_result["VR/Structuretype"] = (input_halo["Structuretype"], "VELOCIraptor Structuretype parameter")

    # Store search radius and density within that radius
    halo_result["SearchRadius/search_radius"]            = (current_radius,                  "Search radius for property calculation")
    halo_result["SearchRadius/density_in_search_radius"] = (density.to(snap_density),        "Density within the search radius")
    halo_result["SearchRadius/target_density"]           = (target_density.to(snap_density), "Target density for property calculation")

    return halo_result


def process_halos(comm, unit_registry, data, mesh, halo_prop_list,
                  critical_density, mean_density, boxsize, halo_arrays):
    """
    This uses all of the MPI ranks on one compute node to compute halo properties
    for a single "chunk" of the simulation.

    Each rank returns a dict with the properties of the halos it processed.
    The dict keys are the property names. The values are tuples containing
    (unyt_array, description).
    
    Halos where done=1 are not processed and don't generate an entry in the
    output arrays.

    If a halo can't be processed because we didn't read enough particles,
    its read_radius is doubled but no entry is generated in the output.
    """
    # Compute density threshold at this redshift in comoving units:
    # This determines the size of the sphere we use for all other SO quantities.
    # We need to find the minimum density required for any of the halo property
    # calculations
    target_density = None
    for halo_prop in halo_prop_list:
        # Ensure target density is no greater than mean density multiple
        if halo_prop.mean_density_multiple is not None:
            density = halo_prop.mean_density_multiple*mean_density
            if target_density is None or density < target_density:
                target_density = density
        # Ensure target density is no greater than critical density multiple
        if halo_prop.critical_density_multiple is not None:
            density = halo_prop.critical_density_multiple*critical_density
            if target_density is None or density < target_density:
                target_density = density

    # Allocate shared storage for a single integer and initialize to zero
    if comm.Get_rank() == 0:
        local_shape = (1,)
    else:
        local_shape = (0,)
    next_task = shared_array.SharedArray(local_shape, np.int64, comm)
    if comm.Get_rank() == 0:
        next_task.full[0] = 0
    next_task.sync()

    # Make a ResultSet to store the output
    all_results = result_set.ResultSet()

    # Start the clock
    comm.barrier()
    t0_all = time.time()

    # Count halos to do
    nr_halos_left = comm.allreduce(np.sum(halo_arrays["done"].local==0))

    # Loop until all halos are done
    result_arrays = {}
    nr_halos = len(halo_arrays["index"].full)
    nr_done_this_rank = 0
    nr_halos_this_rank_guess = int(nr_halos_left / comm.Get_size() * 1.5)
    task_time = 0.0
    while True:

        # Get a task by atomic incrementing the counter. Don't know how to do
        # an atomic fetch and add in python, so will use MPI RMA calls!
        task_to_do = np.ndarray(1, dtype=np.int64)
        one = np.ones(1, dtype=np.int64)
        next_task.win.Lock(0)
        next_task.win.Fetch_and_op(one, task_to_do, 0)
        next_task.win.Unlock(0)
        task_to_do = int(task_to_do)

        # Execute the task, if there's one left
        if task_to_do < nr_halos:
            t0_task = time.time()

            # Skip halos we already did
            if halo_arrays["done"].full[task_to_do] == 0:

                # Extract this halo's VR information (centre, radius, index etc)
                input_halo = {}
                for name in halo_arrays:
                    input_halo[name] = halo_arrays[name].full[task_to_do,...].copy()

                # Fetch the results for this particular halo
                results = process_single_halo(mesh, unit_registry, data, halo_prop_list,
                                              critical_density, mean_density,
                                              boxsize, input_halo, target_density)
                if results is not None:
                    # Store results and flag this halo as done
                    all_results.append(results)
                    nr_done_this_rank += 1
                    halo_arrays["done"].full[task_to_do] = 1
                else:
                    # We didn't read in a large enough region. Update the shared radius
                    # arrays so that we read a larger region next time and start the
                    # search from whatever radius we had reached this time.
                    new_read_radius = max(input_halo["read_radius"] * READ_RADIUS_FACTOR,
                                          input_halo["search_radius"])
                    # Set the radius around the halo to read in
                    halo_arrays["read_radius"].full[task_to_do] = new_read_radius
                    # Set the initial guess at the radius we need
                    halo_arrays["search_radius"].full[task_to_do] = input_halo["search_radius"]

            t1_task = time.time()
            task_time += (t1_task-t0_task)
        else:
            # We ran out of halos to do
            break

    # Resize output arrays, since they may have been allocated larger than needed
    all_results.trim()

    # Free the shared task counter
    next_task.free()

    # Count halos left to do
    comm.barrier()
    nr_halos_left = comm.allreduce(np.sum(halo_arrays["done"].local==0))

    # Stop the clock
    comm.barrier()
    t1_all = time.time()
    
    return all_results, t1_all-t0_all, task_time, nr_halos_left, comm.allreduce(nr_done_this_rank)<|MERGE_RESOLUTION|>--- conflicted
+++ resolved
@@ -102,13 +102,8 @@
                     # Already have the result for this one
                     continue
                 try:
-<<<<<<< HEAD
                     halo_prop.calculate(input_halo, current_radius, particle_data, halo_result)
-                except halo_properties.SearchRadiusTooSmallError:
-=======
-                    halo_prop.calculate(input_halo, particle_data, halo_result)
                 except ReadRadiusTooSmallError:
->>>>>>> 70667549
                     # Search radius was too small, so will need to try again with a larger radius.
                     max_physical_radius_mpc = max(max_physical_radius_mpc, halo_prop.physical_radius_mpc)
                     break
