#!/bin/env python

import numpy as np
import unyt
import subprocess
import datetime
import os


def get_version_string():
    handle = subprocess.run("git describe --always", shell=True, stdout=subprocess.PIPE)
    if handle.returncode != 0:
        git_version = "Unknown SOAP version"
    else:
        git_version = handle.stdout.decode("utf-8").strip()
        git_version = f"SOAP version ``{git_version}''"
    timestamp = datetime.datetime.now().strftime("%A %-d %B %Y, %H:%M:%S")
    username = os.getlogin()
    hostname = os.uname().nodename
    return f"{git_version} -- Compiled by user ``{username}'' on {hostname} on {timestamp}."


class PropertyTable:
<<<<<<< HEAD

    categories = ["basic", "general", "gas", "dm", "star", "baryon", "VR", "SOAP"]
=======
    categories = ["basic", "general", "gas", "dm", "star", "baryon", "VR"]
>>>>>>> 507d87c2
    explanation = {
        "footnote_MBH.tex": ["BHmaxM"],
        "footnote_com.tex": ["com", "vcom"],
        "footnote_AngMom.tex": ["Lgas", "Ldm", "Lstar", "Lbaryons"],
        "footnote_kappa.tex": [
            "kappa_corot_gas",
            "kappa_corot_star",
            "kappa_corot_baryons",
        ],
        "footnote_SF.tex": [
            "SFR",
            "gasFefrac_SF",
            "gasOfrac_SF",
            "Mgas_SF",
            "gasmetalfrac_SF",
        ],
        "footnote_Tgas.tex": [
            "Tgas",
            "Tgas_no_agn",
            "Tgas_no_cool",
            "Tgas_no_cool_no_agn",
        ],
        "footnote_lum.tex": ["StellarLuminosity"],
        "footnote_circvel.tex": ["R_vmax", "Vmax"],
        "footnote_spin.tex": ["spin_parameter"],
        "footnote_veldisp_matrix.tex": [
            "veldisp_matrix_gas",
            "veldisp_matrix_dm",
            "veldisp_matrix_star",
        ],
        "footnote_proj_veldisp.tex": [
            "proj_veldisp_gas",
            "proj_veldisp_dm",
            "proj_veldisp_star",
        ],
        "footnote_elements.tex": [
            "gasOfrac",
            "gasOfrac_SF",
            "gasFefrac",
            "gasFefrac_SF",
            "gasmetalfrac",
            "gasmetalfrac_SF",
        ],
        "footnote_halfmass.tex": [
            "HalfMassRadiusTot",
            "HalfMassRadiusGas",
            "HalfMassRadiusDM",
            "HalfMassRadiusStar",
        ],
        "footnote_satfrac.tex": ["Mfrac_satellites"],
        "footnote_Ekin.tex": ["Ekin_gas", "Ekin_star"],
        "footnote_Etherm.tex": ["Etherm_gas"],
        "footnote_Mnu.tex": ["Mnu", "MnuNS"],
        "footnote_Xray.tex": [
            "Xraylum",
            "Xraylum_no_agn",
            "Xrayphlum",
            "Xrayphlum_no_agn",
        ],
        "footnote_compY.tex": ["compY", "compY_no_agn"],
        "footnote_dopplerB.tex": ["DopplerB"],
        "footnote_coreexcision.tex": [
            "Tgas_cy_weighted_core_excision",
            "Tgas_cy_weighted_core_excision_no_agn",
            "Tgas_core_excision",
            "Tgas_no_cool_core_excision",
            "Tgas_no_agn_core_excision",
            "Tgas_no_cool_no_agn_core_excision",
            "Xraylum_core_excision",
            "Xraylum_no_agn_core_excision",
            "Xrayphlum_core_excision",
            "Xrayphlum_no_agn_core_excision",
            "SpectroscopicLikeTemperature_core_excision",
            "SpectroscopicLikeTemperature_no_agn_core_excision",
        ],
        "footnote_cytemp.tex": [
            "Tgas_cy_weighted",
            "Tgas_cy_weighted_no_agn",
            "Tgas_cy_weighted_core_excision",
            "Tgas_cy_weighted_core_excision_no_agn",
        ],
        "footnote_spectroscopicliketemperature.tex": [
            "SpectroscopicLikeTemperature",
            "SpectroscopicLikeTemperature_core_excision",
            "SpectroscopicLikeTemperature_no_agn",
            "SpectroscopicLikeTemperature_no_agn_core_excision"
        ]
    }

    compression_description = {
        "FMantissa9": "$1.36693{\\rm{}e}10 \\rightarrow{} 1.367{\\rm{}e}10$",
        "DMantissa9": "$1.36693{\\rm{}e}10 \\rightarrow{} 1.367{\\rm{}e}10$",
        "DScale5": "10 pc accurate",
        "DScale1": "0.1 km/s accurate",
        "Nbit40": "Store less bits",
        "None": "no compression",
    }

    # List of properties that get computed
    # The key for each property is the name that is used internally in SOAP
    # For each property, we have the following columns:
    #  - name: Name of the property within the output file
    #  - shape: Shape of this property for a single halo (1: scalar, 3: vector...)
    #  - dtype: Data type that will be used. Should have enough precision to avoid over/underflow
    #  - unit: Units that will be used internally and for the output.
    #  - description: Description string that will be used to describe the property in the output.
    #  - category: Category used to decide if this property should be calculated for a halo
    #  - lossy compression filter: Lossy compression filter used in the output to reduce the file size
    #  - DMO property: Should this property be calculated for a DMO run?
    full_property_list = {
        "BHlasteventa": (
            "BlackHolesLastEventScalefactor",
            1,
            np.float32,
            "dimensionless",
            "Scale-factor of last AGN event.",
            "general",
            "FMantissa9",
            False,
        ),
        "BHmaxAR": (
            "MostMassiveBlackHoleAccretionRate",
            1,
            np.float32,
            "Msun/yr",
            "Gas accretion rate of most massive black hole.",
            "general",
            "FMantissa9",
            False,
        ),
        "BHmaxID": (
            "MostMassiveBlackHoleID",
            1,
            np.uint64,
            "dimensionless",
            "ID of most massive black hole.",
            "basic",
            "Nbit40",
            False,
        ),
        "BHmaxM": (
            "MostMassiveBlackHoleMass",
            1,
            np.float32,
            "Msun",
            "Mass of most massive black hole.",
            "basic",
            "FMantissa9",
            False,
        ),
        "BHmaxlasteventa": (
            "MostMassiveBlackHoleLastEventScalefactor",
            1,
            np.float32,
            "dimensionless",
            "Scale-factor of last AGN event for most massive black hole.",
            "general",
            "FMantissa9",
            False,
        ),
        "BHmaxpos": (
            "MostMassiveBlackHolePosition",
            3,
            np.float64,
            "kpc",
            "Position of most massive black hole.",
            "general",
            "DScale5",
            False,
        ),
        "BHmaxvel": (
            "MostMassiveBlackHoleVelocity",
            3,
            np.float32,
            "km/s",
            "Velocity of most massive black hole relative to the simulation volume.",
            "general",
            "FMantissa9",
            False,
        ),
        "BaryonInertiaTensor": (
            "BaryonInertiaTensor",
            6,
            np.float32,
            "Msun*kpc**2",
            "3D baryon inertia tensor computed from the baryon (gas and stars) mass distribution, relative to the centre of potential. Stores diagonal components and one off-diagonal triangle as (1,1), (2,2), (3,3), (1,2), (1,3), (2,3).",
            "baryon",
            "FMantissa9",
            False,
        ),
        "DMInertiaTensor": (
            "DarkMatterInertiaTensor",
            6,
            np.float32,
            "Msun*kpc**2",
            "3D dark matter inertia tensor computed from the DM mass distribution, relative to the centre of potential. Stores diagonal components and one off-diagonal triangle as (1,1), (2,2), (3,3), (1,2), (1,3), (2,3).",
            "dm",
            "FMantissa9",
            True,
        ),
        "DopplerB": (
            "DopplerB",
            1,
            np.float32,
            "dimensionless",
            "Kinetic Sunyaey-Zel'dovich effect, assuming a line of sight towards the position of the first lightcone observer.",
            "gas",
            "FMantissa9",
            False,
        ),
        "DtoTgas": (
            "DiscToTotalGasMassFraction",
            1,
            np.float32,
            "dimensionless",
            "Fraction of the total gas mass that is co-rotating.",
            "gas",
            "FMantissa9",
            False,
        ),
        "DtoTstar": (
            "DiscToTotalStellarMassFraction",
            1,
            np.float32,
            "dimensionless",
            "Fraction of the total stellar mass that is co-rotating.",
            "star",
            "FMantissa9",
            False,
        ),
        "Ekin_gas": (
            "KineticEnergyGas",
            1,
            np.float64,
            "erg",
            "Total kinetic energy of the gas, relative to the gas centre of mass velocity.",
            "gas",
            "DMantissa9",
            False,
        ),
        "Ekin_star": (
            "KineticEnergyStars",
            1,
            np.float64,
            "erg",
            "Total kinetic energy of the stars, relative to the stellar centre of mass velocity.",
            "star",
            "DMantissa9",
            False,
        ),
        "Etherm_gas": (
            "ThermalEnergyGas",
            1,
            np.float64,
            "erg",
            "Total thermal energy of the gas.",
            "gas",
            "DMantissa9",
            False,
        ),
        "GasInertiaTensor": (
            "GasInertiaTensor",
            6,
            np.float32,
            "Msun*kpc**2",
            "3D gas inertia tensor computed from the gas mass distribution, relative to the centre of potential. Stores diagonal components and one off-diagonal triangle as (1,1), (2,2), (3,3), (1,2), (1,3), (2,3).",
            "gas",
            "FMantissa9",
            False,
        ),
        "HalfMassRadiusBaryon": (
            "HalfMassRadiusBaryons",
            1,
            np.float32,
            "kpc",
            "Baryonic (gas and stars) half mass radius.",
            "baryon",
            "FMantissa9",
            False,
        ),
        "HalfMassRadiusDM": (
            "HalfMassRadiusDarkMatter",
            1,
            np.float32,
            "kpc",
            "Dark matter half mass radius.",
            "dm",
            "FMantissa9",
            True,
        ),
        "HalfMassRadiusGas": (
            "HalfMassRadiusGas",
            1,
            np.float32,
            "kpc",
            "Gas half mass radius.",
            "gas",
            "FMantissa9",
            False,
        ),
        "HalfMassRadiusStar": (
            "HalfMassRadiusStars",
            1,
            np.float32,
            "kpc",
            "Stellar half mass radius.",
            "basic",
            "FMantissa9",
            False,
        ),
        "HalfMassRadiusTot": (
            "HalfMassRadiusTotal",
            1,
            np.float32,
            "kpc",
            "Total half mass radius.",
            "general",
            "FMantissa9",
            True,
        ),
        "Lbaryons": (
            "AngularMomentumBaryons",
            3,
            np.float32,
            "Msun*kpc*km/s",
            "Total angular momentum of baryons (gas and stars), relative to the centre of potential and baryonic centre of mass velocity.",
            "baryon",
            "FMantissa9",
            False,
        ),
        "Ldm": (
            "AngularMomentumDarkMatter",
            3,
            np.float32,
            "Msun*kpc*km/s",
            "Total angular momentum of the dark matter, relative to the centre of potential and DM centre of mass velocity.",
            "dm",
            "FMantissa9",
            True,
        ),
        "Lgas": (
            "AngularMomentumGas",
            3,
            np.float32,
            "Msun*kpc*km/s",
            "Total angular momentum of the gas, relative to the centre of potential and gas centre of mass velocity.",
            "gas",
            "FMantissa9",
            False,
        ),
        "Lstar": (
            "AngularMomentumStars",
            3,
            np.float32,
            "Msun*kpc*km/s",
            "Total angular momentum of the stars, relative to the centre of potential and stellar centre of mass velocity.",
            "star",
            "FMantissa9",
            False,
        ),
        "Mbh_dynamical": (
            "BlackHolesDynamicalMass",
            1,
            np.float32,
            "Msun",
            "Total BH dynamical mass.",
            "basic",
            "FMantissa9",
            False,
        ),
        "Mbh_subgrid": (
            "BlackHolesSubgridMass",
            1,
            np.float32,
            "Msun",
            "Total BH subgrid mass.",
            "basic",
            "FMantissa9",
            False,
        ),
        "Mdm": (
            "DarkMatterMass",
            1,
            np.float32,
            "Msun",
            "Total DM mass.",
            "basic",
            "FMantissa9",
            True,
        ),
        "Mfrac_satellites": (
            "MassFractionSatellites",
            1,
            np.float32,
            "dimensionless",
            "Fraction of mass that is bound to a satellite.",
            "general",
            "FMantissa9",
            True,
        ),
        "Mgas": (
            "GasMass",
            1,
            np.float32,
            "Msun",
            "Total gas mass.",
            "basic",
            "FMantissa9",
            False,
        ),
        "gasFefrac": (
            "GasMassFractionInIron",
            1,
            np.float32,
            "dimensionless",
            "Total gas mass fraction in iron.",
            "gas",
            "FMantissa9",
            False,
        ),
        "gasFefrac_SF": (
            "StarFormingGasMassFractionInIron",
            1,
            np.float32,
            "dimensionless",
            "Total gas mass fraction in iron for gas that is star-forming.",
            "gas",
            "FMantissa9",
            False,
        ),
        "gasOfrac": (
            "GasMassFractionInOxygen",
            1,
            np.float32,
            "dimensionless",
            "Total gas mass in oxygen.",
            "gas",
            "FMantissa9",
            False,
        ),
        "gasOfrac_SF": (
            "StarFormingGasMassFractionInOxygen",
            1,
            np.float32,
            "dimensionless",
            "Total gas mass fraction in oxygen for gas that is star-forming.",
            "gas",
            "FMantissa9",
            False,
        ),
        "Mgas_SF": (
            "StarFormingGasMass",
            1,
            np.float32,
            "Msun",
            "Total mass of star-forming gas.",
            "gas",
            "FMantissa9",
            False,
        ),
        "gasmetalfrac": (
            "GasMassFractionInMetals",
            1,
            np.float32,
            "dimensionless",
            "Total gas mass fraction in metals.",
            "basic",
            "FMantissa9",
            False,
        ),
        "gasmetalfrac_SF": (
            "StarFormingGasMassFractionInMetals",
            1,
            np.float32,
            "dimensionless",
            "Total gas mass fraction in metals for gas that is star-forming.",
            "basic",
            "FMantissa9",
            False,
        ),
        "Mhotgas": (
            "HotGasMass",
            1,
            np.float32,
            "Msun",
            "Total mass of gas with a temperature above 1e5 K.",
            "gas",
            "FMantissa9",
            False,
        ),
        "Mnu": (
            "RawNeutrinoMass",
            1,
            np.float32,
            "Msun",
            "Total neutrino particle mass.",
            "basic",
            "FMantissa9",
            True,
        ),
        "MnuNS": (
            "NoiseSuppressedNeutrinoMass",
            1,
            np.float32,
            "Msun",
            "Noise suppressed total neutrino mass.",
            "basic",
            "FMantissa9",
            True,
        ),
        "Mstar": (
            "StellarMass",
            1,
            np.float32,
            "Msun",
            "Total stellar mass.",
            "basic",
            "FMantissa9",
            False,
        ),
        "starFefrac": (
            "StellarMassFractionInIron",
            1,
            np.float32,
            "dimensionless",
            "Total stellar mass fraction in iron.",
            "star",
            "FMantissa9",
            False,
        ),
        "starOfrac": (
            "StellarMassFractionInOxygen",
            1,
            np.float32,
            "dimensionless",
            "Total stellar mass fraction in oxygen.",
            "star",
            "FMantissa9",
            False,
        ),
        "Mstar_init": (
            "StellarInitialMass",
            1,
            np.float32,
            "Msun",
            "Total stellar initial mass.",
            "star",
            "FMantissa9",
            False,
        ),
        "starmetalfrac": (
            "StellarMassFractionInMetals",
            1,
            np.float32,
            "dimensionless",
            "Total stellar mass fraction in metals.",
            "basic",
            "FMantissa9",
            False,
        ),
        "Mtot": (
            "TotalMass",
            1,
            np.float32,
            "Msun",
            "Total mass.",
            "basic",
            "FMantissa9",
            True,
        ),
        "Nbh": (
            "NumberOfBlackHoleParticles",
            1,
            np.uint32,
            "dimensionless",
            "Number of black hole particles.",
            "basic",
            "None",
            False,
        ),
        "Ndm": (
            "NumberOfDarkMatterParticles",
            1,
            np.uint32,
            "dimensionless",
            "Number of dark matter particles.",
            "basic",
            "None",
            True,
        ),
        "Ngas": (
            "NumberOfGasParticles",
            1,
            np.uint32,
            "dimensionless",
            "Number of gas particles.",
            "basic",
            "None",
            False,
        ),
        "Nnu": (
            "NumberOfNeutrinoParticles",
            1,
            np.uint32,
            "dimensionless",
            "Number of neutrino particles.",
            "basic",
            "None",
            False,
        ),
        "Nstar": (
            "NumberOfStarParticles",
            1,
            np.uint32,
            "dimensionless",
            "Number of star particles.",
            "basic",
            "None",
            False,
        ),
        "ProjectedBaryonInertiaTensor": (
            "ProjectedBaryonInertiaTensor",
            3,
            np.float32,
            "Msun*kpc**2",
            "2D inertia tensor of the projected baryon (gas and stars) mass distribution, relative to the centre of potential. Diagonal and one off-diagonal component as (1,1), (2,2), (1,2).",
            "baryon",
            "FMantissa9",
            False,
        ),
        "ProjectedGasInertiaTensor": (
            "ProjectedGasInertiaTensor",
            3,
            np.float32,
            "Msun*kpc**2",
            "2D inertia tensor of the projected gas mass distribution, relative to the centre of potential. Diagonal and one off-diagonal component as (1,1), (2,2), (1,2).",
            "gas",
            "FMantissa9",
            False,
        ),
        "ProjectedStellarInertiaTensor": (
            "ProjectedStellarInertiaTensor",
            3,
            np.float32,
            "Msun*kpc**2",
            "2D inertia tensor of the projected stellar mass distribution, relative to the centre of potential. Diagonal and one off-diagonal component as (1,1), (2,2), (1,2).",
            "star",
            "FMantissa9",
            False,
        ),
        "R_vmax": (
            "MaximumCircularVelocityRadius",
            1,
            np.float32,
            "kpc",
            "Radius at which Vmax is reached.",
            "basic",
            "FMantissa9",
            True,
        ),
        "DM_R_vmax": (
            "MaximumDarkMatterCircularVelocityRadius",
            1,
            np.float32,
            "kpc",
            "Radius at which Vmax is reached for dark matter particles.",
            "basic",
            "FMantissa9",
            False,
        ),
        "SFR": (
            "StarFormationRate",
            1,
            np.float32,
            "Msun/yr",
            "Total star formation rate.",
            "basic",
            "FMantissa9",
            False,
        ),
        "StellarInertiaTensor": (
            "StellarInertiaTensor",
            6,
            np.float32,
            "Msun*kpc**2",
            "3D stellar inertia tensor computed from the stellar mass distribution, relative to the centre of potential. Diagonal components and one off-diagonal triangle as (1,1), (2,2), (3,3), (1,2), (1,3), (2,3).",
            "star",
            "FMantissa9",
            False,
        ),
        "StellarLuminosity": (
            "StellarLuminosity",
            9,
            np.float32,
            "dimensionless",
            "Total stellar luminosity in the 9 GAMA bands.",
            "star",
            "FMantissa9",
            False,
        ),
        "Tgas": (
            "GasTemperature",
            1,
            np.float32,
            "K",
            "Mass-weighted mean gas temperature.",
            "gas",
            "FMantissa9",
            False,
        ),
        "Tgas_no_agn": (
            "GasTemperatureWithoutRecentAGNHeating",
            1,
            np.float32,
            "K",
            "Mass-weighted mean gas temperature, excluding gas that was recently heated by AGN.",
            "gas",
            "FMantissa9",
            False,
        ),
        "Tgas_no_cool": (
            "GasTemperatureWithoutCoolGas",
            1,
            np.float32,
            "K",
            "Mass-weighted mean gas temperature, excluding cool gas with a temperature below 1e5 K.",
            "gas",
            "FMantissa9",
            False,
        ),
        "Tgas_no_cool_no_agn": (
            "GasTemperatureWithoutCoolGasAndRecentAGNHeating",
            1,
            np.float32,
            "K",
            "Mass-weighted mean gas temperature, excluding cool gas with a temperature below 1e5 K and gas that was recently heated by AGN.",
            "gas",
            "FMantissa9",
            False,
        ),
        "Tgas_cy_weighted": (
            "GasComptonYTemperature",
            1,
            np.float32,
            "K",
            "ComptonY-weighted mean gas temperature.",
            "gas",
            "FMantissa9",
            False,
        ),
        "Tgas_cy_weighted_no_agn": (
            "GasComptonYTemperatureWithoutRecentAGNHeating",
            1,
            np.float32,
            "K",
            "ComptonY-weighted mean gas temperature, excluding gas that was recently heated by AGN.",
            "gas",
            "FMantissa9",
            False,
        ),
        "Tgas_cy_weighted_core_excision": (
            "GasComptonYTemperatureCoreExcision",
            1,
            np.float32,
            "K",
            "ComptonY-weighted mean gas temperature, excluding the inner {core_excision}.",
            "gas",
            "FMantissa9",
            False,
        ),
        "Tgas_cy_weighted_core_excision_no_agn": (
            "GasComptonYTemperatureWithoutRecentAGNHeatingCoreExcision",
            1,
            np.float32,
            "K",
            "ComptonY-weighted mean gas temperature, excluding the inner {core_excision} and gas that was recently heated by AGN.",
            "gas",
            "FMantissa9",
            False,
        ),
        "Tgas_core_excision": (
            "GasTemperatureCoreExcision",
            1,
            np.float32,
            "K",
            "Mass-weighted mean gas temperature, excluding the inner {core_excision}.",
            "gas",
            "FMantissa9",
            False,
        ),
        "Tgas_no_cool_core_excision": (
            "GasTemperatureWithoutCoolGasCoreExcision",
            1,
            np.float32,
            "K",
            "Mass-weighted mean gas temperature, excluding the inner {core_excision} and gas below 1e5 K.",
            "gas",
            "FMantissa9",
            False,
        ),
        "Tgas_no_agn_core_excision": (
            "GasTemperatureWithoutRecentAGNHeatingCoreExcision",
            1,
            np.float32,
            "K",
            "Mass-weighted mean gas temperature, excluding the inner {core_excision}, and gas that was recently heated by AGN.",
            "gas",
            "FMantissa9",
            False,
        ),
        "Tgas_no_cool_no_agn_core_excision": (
            "GasTemperatureWithoutCoolGasAndRecentAGNHeatingCoreExcision",
            1,
            np.float32,
            "K",
            "Mass-weighted mean gas temperature, excluding the inner {core_excision}, gas below 1e5 K and gas that was recently heated by AGN.",
            "gas",
            "FMantissa9",
            False,
        ),
        "TotalInertiaTensor": (
            "TotalInertiaTensor",
            6,
            np.float32,
            "Msun*kpc**2",
            "3D inertia tensor computed from the total mass distribution, relative to the centre of potential. Diagonal components and one off-diagonal triangle as (1,1), (2,2), (3,3), (1,2), (1,3), (2,3).",
            "general",
            "FMantissa9",
            True,
        ),
        "VRID": (
            "ID",
            1,
            np.uint64,
            "dimensionless",
            "ID assigned to this halo by VR.",
            "VR",
            "None",
            True,
        ),
        "VRParent_halo_ID": (
            "ParentHaloID",
            1,
            np.int64,
            "dimensionless",
            "VR/ID of the direct parent of this halo. -1 for field halos.",
            "VR",
            "None",
            True,
        ),
        "VRStructuretype": (
            "StructureType",
            1,
            np.int32,
            "dimensionless",
            "Structure type identified by VR. Field halos are 10, higher numbers are for satellites.",
            "VR",
            "None",
            True,
        ),
        "VRcofp": (
            "CentreOfPotential",
            3,
            np.float64,
            "Mpc",
            "Centre of potential, as identified by VR. Used as reference for all relative positions. Equal to the position of the most bound particle in the subhalo.",
            "VR",
            "DScale5",
            True,
        ),
        "VRhostHaloID": (
            "HostHaloID",
            1,
            np.int64,
            "dimensionless",
            "VR/ID of the top level parent of this halo. -1 for field halos.",
            "VR",
            "None",
            True,
        ),
        "VRindex": (
            "Index",
            1,
            np.int64,
            "dimensionless",
            "Index of this halo in the original VR output.",
            "VR",
            "None",
            True,
        ),
        "VRnumSubStruct": (
            "NumberOfSubstructures",
            1,
            np.uint64,
            "dimensionless",
            "Number of sub-structures within this halo.",
            "VR",
            "None",
            True,
        ),
        "Vmax": (
            "MaximumCircularVelocity",
            1,
            np.float32,
            "km/s",
            "Maximum circular velocity.",
            "basic",
            "FMantissa9",
            True,
        ),
        "DM_Vmax": (
            "MaximumDarkMatterCircularVelocity",
            1,
            np.float32,
            "km/s",
            "Maximum circular velocity.",
            "basic",
            "FMantissa9",
            False,
        ),
        "Xraylum": (
            "XRayLuminosity",
            3,
            np.float64,
            "erg/s",
            "Total observer-frame Xray luminosity in three bands.",
            "gas",
            "DMantissa9",
            False,
        ),
        "Xraylum_restframe": (
            "XRayLuminosityInRestframe",
            3,
            np.float64,
            "erg/s",
            "Total rest-frame Xray luminosity in three bands.",
            "gas",
            "DMantissa9",
            False,
        ),
        "Xraylum_no_agn": (
            "XRayLuminosityWithoutRecentAGNHeating",
            3,
            np.float64,
            "erg/s",
            "Total observer-frame Xray luminosity in three bands. Excludes gas that was recently heated by AGN.",
            "gas",
            "DMantissa9",
            False,
        ),
        "Xraylum_restframe_no_agn": (
            "XRayLuminosityInRestframeWithoutRecentAGNHeating",
            3,
            np.float64,
            "erg/s",
            "Total rest-frame Xray luminosity in three bands. Excludes gas that was recently heated by AGN.",
            "gas",
            "DMantissa9",
            False,
        ),
        "Xraylum_core_excision": (
            "XRayLuminosityCoreExcision",
            3,
            np.float64,
            "erg/s",
            "Total observer-frame Xray luminosity in three bands. Excludes gas in the inner {core_excision}",
            "gas",
            "DMantissa9",
            False,
        ),
        "Xraylum_restframe_core_excision": (
            "XRayLuminosityInRestframeCoreExcision",
            3,
            np.float64,
            "erg/s",
            "Total rest-frame Xray luminosity in three bands. Excludes gas in the inner {core_excision}",
            "gas",
            "DMantissa9",
            False,
        ),
        "Xraylum_no_agn_core_excision": (
            "XRayLuminosityWithoutRecentAGNHeatingCoreExcision",
            3,
            np.float64,
            "erg/s",
            "Total observer-frame Xray luminosity in three bands. Excludes gas that was recently heated by AGN. Excludes gas in the inner {core_excision}",
            "gas",
            "DMantissa9",
            False,
        ),
        "Xraylum_restframe_no_agn_core_excision": (
            "XRayLuminosityInRestframeWithoutRecentAGNHeatingCoreExcision",
            3,
            np.float64,
            "erg/s",
            "Total rest-frame Xray luminosity in three bands. Excludes gas that was recently heated by AGN. Excludes gas in the inner {core_excision}",
            "gas",
            "DMantissa9",
            False,
        ),
        "Xrayphlum": (
            "XRayPhotonLuminosity",
            3,
            np.float64,
            "1/s",
            "Total observer-frame Xray photon luminosity in three bands.",
            "gas",
            "DMantissa9",
            False,
        ),
        "Xrayphlum_restframe": (
            "XRayPhotonLuminosityInRestframe",
            3,
            np.float64,
            "1/s",
            "Total rest-frame Xray photon luminosity in three bands.",
            "gas",
            "DMantissa9",
            False,
        ),
        "Xrayphlum_no_agn": (
            "XRayPhotonLuminosityWithoutRecentAGNHeating",
            3,
            np.float64,
            "1/s",
            "Total observer-frame Xray photon luminosity in three bands. Exclude gas that was recently heated by AGN.",
            "gas",
            "DMantissa9",
            False,
        ),
        "Xrayphlum_restframe_no_agn": (
            "XRayPhotonLuminosityInRestframeWithoutRecentAGNHeating",
            3,
            np.float64,
            "1/s",
            "Total rest-frame Xray photon luminosity in three bands. Exclude gas that was recently heated by AGN.",
            "gas",
            "DMantissa9",
            False,
        ),
        "Xrayphlum_core_excision": (
            "XRayPhotonLuminosityCoreExcision",
            3,
            np.float64,
            "1/s",
            "Total observer-frame Xray photon luminosity in three bands. Excludes gas in the inner {core_excision}",
            "gas",
            "DMantissa9",
            False,
        ),
        "Xrayphlum_restframe_core_excision": (
            "XRayPhotonLuminosityCoreExcision",
            3,
            np.float64,
            "1/s",
            "Total rest-frame Xray photon luminosity in three bands. Excludes gas in the inner {core_excision}",
            "gas",
            "DMantissa9",
            False,
        ),
        "Xrayphlum_no_agn_core_excision": (
            "XRayPhotonLuminosityWithoutRecentAGNHeatingCoreExcision",
            3,
            np.float64,
            "1/s",
            "Total observer-frame Xray photon luminosity in three bands. Exclude gas that was recently heated by AGN. Excludes gas in the inner {core_excision}",
            "gas",
            "DMantissa9",
            False,
        ),
        "Xrayphlum_restframe_no_agn_core_excision": (
            "XRayPhotonLuminosityInRestframeWithoutRecentAGNHeatingCoreExcision",
            3,
            np.float64,
            "1/s",
            "Total rest-frame Xray photon luminosity in three bands. Exclude gas that was recently heated by AGN. Excludes gas in the inner {core_excision}",
            "gas",
            "DMantissa9",
            False,
        ),
        "SpectroscopicLikeTemperature": (
            "SpectroscopicLikeTemperature",
            1,
            np.float32,
            "K",
            "Spectroscopic-like gas temperature.",
            "gas",
            "FMantissa9",
            False,
        ),
        "SpectroscopicLikeTemperature_no_agn": (
            "SpectroscopicLikeTemperatureWithoutRecentAGNHeating",
            1,
            np.float32,
            "K",
            "Spectroscopic-like gas temperature. Exclude gas that was recently heated by AGN",
            "gas",
            "FMantissa9",
            False,
        ),
        "SpectroscopicLikeTemperature_core_excision": (
            "SpectroscopicLikeTemperatureCoreExcision",
            1,
            np.float32,
            "K",
            "Spectroscopic-like gas temperature. Excludes gas in the inner {core_excision}",
            "gas",
            "FMantissa9",
            False,
        ),
        "SpectroscopicLikeTemperature_no_agn_core_excision": (
            "SpectroscopicLikeTemperatureWithoutRecentAGNHeatingCoreExcision",
            1,
            np.float32,
            "K",
            "Spectroscopic-like gas temperature. Exclude gas that was recently heated by AGN. Excludes gas in the inner {core_excision}",
            "gas",
            "FMantissa9",
            False,
        ),
        "com": (
            "CentreOfMass",
            3,
            np.float32,
            "Mpc",
            "Centre of mass.",
            "basic",
            "DScale5",
            True,
        ),
        "com_gas": (
            "GasCentreOfMass",
            3,
            np.float32,
            "Mpc",
            "Centre of mass of gas.",
            "gas",
            "DScale5",
            False,
        ),
        "com_star": (
            "StellarCentreOfMass",
            3,
            np.float32,
            "Mpc",
            "Centre of mass of stars.",
            "star",
            "DScale5",
            False,
        ),
        "compY": (
            "ComptonY",
            1,
            np.float64,
            "cm**2",
            "Total Compton y parameter.",
            "gas",
            "DMantissa9",
            False,
        ),
        "compY_no_agn": (
            "ComptonYWithoutRecentAGNHeating",
            1,
            np.float64,
            "cm**2",
            "Total Compton y parameter. Excludes gas that was recently heated by AGN.",
            "gas",
            "DMantissa9",
            False,
        ),
        "kappa_corot_baryons": (
            "KappaCorotBaryons",
            1,
            np.float32,
            "dimensionless",
            "Kappa-corot for baryons (gas and stars), relative to the centre of potential and the centre of mass velocity of the baryons.",
            "baryon",
            "FMantissa9",
            False,
        ),
        "kappa_corot_gas": (
            "KappaCorotGas",
            1,
            np.float32,
            "dimensionless",
            "Kappa-corot for gas, relative to the centre of potential and the centre of mass velocity of the gas.",
            "gas",
            "FMantissa9",
            False,
        ),
        "kappa_corot_star": (
            "KappaCorotStars",
            1,
            np.float32,
            "dimensionless",
            "Kappa-corot for stars, relative to the centre of potential and the centre of mass velocity of the stars.",
            "star",
            "FMantissa9",
            False,
        ),
        "proj_veldisp_dm": (
            "DarkMatterProjectedVelocityDispersion",
            1,
            np.float32,
            "km/s",
            "Mass-weighted velocity dispersion of the DM along the projection axis, relative to the DM centre of mass velocity.",
            "dm",
            "FMantissa9",
            True,
        ),
        "proj_veldisp_gas": (
            "GasProjectedVelocityDispersion",
            1,
            np.float32,
            "km/s",
            "Mass-weighted velocity dispersion of the gas along the projection axis, relative to the gas centre of mass velocity.",
            "gas",
            "FMantissa9",
            False,
        ),
        "proj_veldisp_star": (
            "StellarProjectedVelocityDispersion",
            1,
            np.float32,
            "km/s",
            "Mass-weighted velocity dispersion of the stars along the projection axis, relative to the stellar centre of mass velocity.",
            "star",
            "FMantissa9",
            False,
        ),
        "r": (
            "SORadius",
            1,
            np.float32,
            "Mpc",
            "Radius of a sphere {label}",
            "basic",
            "FMantissa9",
            True,
        ),
        "spin_parameter": (
            "SpinParameter",
            1,
            np.float32,
            "dimensionless",
            "Bullock et al. (2001) spin parameter.",
            "general",
            "FMantissa9",
            True,
        ),
        "stellar_age_lw": (
            "LuminosityWeightedMeanStellarAge",
            1,
            np.float32,
            "Myr",
            "Luminosity weighted mean stellar age. The weight is the r band luminosity.",
            "star",
            "FMantissa9",
            False,
        ),
        "stellar_age_mw": (
            "MassWeightedMeanStellarAge",
            1,
            np.float32,
            "Myr",
            "Mass weighted mean stellar age.",
            "star",
            "FMantissa9",
            False,
        ),
        "vcom": (
            "CentreOfMassVelocity",
            3,
            np.float32,
            "km/s",
            "Centre of mass velocity.",
            "basic",
            "DScale1",
            True,
        ),
        "vcom_gas": (
            "GasCentreOfMassVelocity",
            3,
            np.float32,
            "km/s",
            "Centre of mass velocity of gas.",
            "gas",
            "DScale1",
            False,
        ),
        "vcom_star": (
            "StellarCentreOfMassVelocity",
            3,
            np.float32,
            "km/s",
            "Centre of mass velocity of stars.",
            "star",
            "DScale1",
            False,
        ),
        "veldisp_matrix_dm": (
            "DarkMatterVelocityDispersionMatrix",
            6,
            np.float32,
            "km**2/s**2",
            "Mass-weighted velocity dispersion of the dark matter. Measured relative to the DM centre of mass velocity. The order of the components of the dispersion tensor is XX YY ZZ XY XZ YZ.",
            "dm",
            "FMantissa9",
            True,
        ),
        "veldisp_matrix_gas": (
            "GasVelocityDispersionMatrix",
            6,
            np.float32,
            "km**2/s**2",
            "Mass-weighted velocity dispersion of the gas. Measured relative to the gas centre of mass velocity. The order of the components of the dispersion tensor is XX YY ZZ XY XZ YZ.",
            "gas",
            "FMantissa9",
            False,
        ),
        "veldisp_matrix_star": (
            "StellarVelocityDispersionMatrix",
            6,
            np.float32,
            "km**2/s**2",
            "Mass-weighted velocity dispersion of the stars. Measured relative to the stellar centre of mass velocity. The order of the components of the dispersion tensor is XX YY ZZ XY XZ YZ.",
            "star",
            "FMantissa9",
            False,
        ),
        "SOAPSubhaloRankByBoundMass": (
            "SubhaloRankByBoundMass",
            1,
            np.int32,
            "dimensionless",
            "Ranking by mass of the halo within its parent field halo. Zero for the most massive halo in the field halo.",
            "SOAP",
            "None",
            True,
        ),
    }

    # we should really use removeprefix("VR") instead of [2:], but that only
    # exists since Python 3.9
    vr_properties = [
        vrname[2:] for vrname in full_property_list.keys() if vrname.startswith("VR")
    ]

    # halo properties derived from other properties by SOAP
    soap_properties = [
        soapname[4:] for soapname in full_property_list.keys() if soapname.startswith("SOAP")
    ]

    def get_footnotes(self, name):
        footnotes = []
        for fnote in self.explanation.keys():
            names = self.explanation[fnote]
            if name in names:
                try:
                    i = self.footnotes.index(fnote)
                except ValueError:
                    i = len(self.footnotes)
                    self.footnotes.append(fnote)
                footnotes.append(i + 1)
        if len(footnotes) > 0:
            return f'$^{{{",".join([f"{i}" for i in footnotes])}}}$'
        else:
            return ""

    def __init__(self):
        self.properties = {}
        self.footnotes = []

    def add_properties(self, halo_property):
        halo_type = halo_property.__name__
        props = halo_property.property_list
        for i, (
            prop_name,
            prop_outputname,
            prop_shape,
            prop_dtype,
            prop_units,
            prop_description,
            prop_cat,
            prop_comp,
            prop_dmo,
        ) in enumerate(props):
            prop_units = (
                unyt.unyt_quantity(1, units=prop_units)
                .units.latex_repr.replace(
                    "\\rm{km} \\cdot \\rm{kpc}", "\\rm{kpc} \\cdot \\rm{km}"
                )
                .replace(
                    "\\frac{\\rm{km}^{2}}{\\rm{s}^{2}}", "\\rm{km}^{2} / \\rm{s}^{2}"
                )
            )
            prop_dtype = prop_dtype.__name__
            if prop_name in self.properties:
                if not prop_cat in self.categories:
                    print(f"Unknown category: {prop_cat}!")
                    exit()
                # run some checks
                if prop_shape != self.properties[prop_name]["shape"]:
                    print("Shape mismatch!")
                    print(halo_type, prop_name, prop_shape, self.properties[prop_name])
                    exit()
                if prop_dtype != self.properties[prop_name]["dtype"]:
                    print("dtype mismatch!")
                    print(halo_type, prop_name, prop_dtype, self.properties[prop_name])
                    exit()
                if prop_units != self.properties[prop_name]["units"]:
                    print("Unit mismatch!")
                    print(halo_type, prop_name, prop_units, self.properties[prop_name])
                    exit()
                if prop_description != self.properties[prop_name]["description"]:
                    print("Description mismatch!")
                    print(
                        halo_type,
                        prop_name,
                        prop_description,
                        self.properties[prop_name],
                    )
                    exit()
                if prop_cat != self.properties[prop_name]["category"]:
                    print("Category mismatch!")
                    print(halo_type, prop_name, prop_cat, self.properties[prop_name])
                    exit()
                assert prop_outputname == self.properties[prop_name]["name"]
                self.properties[prop_name]["types"].append(halo_type)
            else:
                self.properties[prop_name] = {
                    "name": prop_outputname,
                    "shape": prop_shape,
                    "dtype": prop_dtype,
                    "units": prop_units,
                    "description": prop_description,
                    "category": prop_cat,
                    "compression": prop_comp,
                    "dmo": prop_dmo,
                    "types": [halo_type],
                    "raw": props[i],
                }

    def print_dictionary(self):
        names = sorted(list(self.properties.keys()))
        print("full_property_list = {")
        for name in names:
            (
                raw_name,
                raw_outputname,
                raw_shape,
                raw_dtype,
                raw_units,
                raw_description,
                raw_cat,
                raw_comp,
                raw_dmo,
            ) = self.properties[name]["raw"]
            raw_dtype = f"np.{raw_dtype.__name__}"
            print(
                f'  "{raw_name}": ("{raw_outputname}", {raw_shape}, {raw_dtype}, "{raw_units}", "{raw_description}", "{raw_cat}", "{raw_comp}", {raw_dmo}),'
            )
        print("}")

    def print_table(self, tablefile, footnotefile, timestampfile):
        prop_names = sorted(
            self.properties.keys(),
            key=lambda key: (
                self.categories.index(self.properties[key]["category"]),
                self.properties[key]["name"].lower(),
            ),
        )
        headstr = """\\documentclass{article}
\\usepackage{amsmath}
\\usepackage{amssymb}
\\usepackage{longtable}
\\usepackage{pifont}
\\usepackage{pdflscape}
\\usepackage{a4wide}
\\usepackage{multirow}
\\usepackage{xcolor}

\\begin{document}"""

        tablestr = """\\begin{landscape}
\\begin{longtable}{lllllllllll}
Name & Shape & Type & Units & SH & ES & IS & EP & SO & Category & Compression\\\\
\\multicolumn{11}{l}{\\rule{30pt}{0pt}Description}\\\\
\\hline{}\\endhead{}"""
        prev_cat = None
        for prop_name in prop_names:
            prop = self.properties[prop_name]
            footnotes = self.get_footnotes(prop_name)
            prop_outputname = f"{prop['name'].replace('_','')}{footnotes}"
            prop_shape = f'{prop["shape"]}'
            prop_dtype = prop["dtype"]
            prop_units = f'${prop["units"]}$' if prop["units"] != "" else "(no unit)"
            prop_cat = prop["category"]
            prop_comp = self.compression_description[prop["compression"]]
            prop_description = prop["description"].format(
                label="satisfying a spherical overdensity criterion.",
                core_excision="excised core",
            )
            checkmark = "\\ding{51}"
            xmark = "\\ding{53}"
            prop_subhalo = checkmark if "SubhaloProperties" in prop["types"] else xmark
            prop_exclusive = (
                checkmark if "ExclusiveSphereProperties" in prop["types"] else xmark
            )
            prop_inclusive = (
                checkmark if "InclusiveSphereProperties" in prop["types"] else xmark
            )
            prop_projected = (
                checkmark if "ProjectedApertureProperties" in prop["types"] else xmark
            )
            prop_SO = checkmark if "SOProperties" in prop["types"] else xmark
            table_props = [
                prop_outputname,
                prop_shape,
                prop_dtype,
                prop_units,
                prop_subhalo,
                prop_exclusive,
                prop_inclusive,
                prop_projected,
                prop_SO,
                prop_cat,
                prop_comp,
            ]
            if prop["dmo"]:
                print_table_props = [f"{{\\color{{violet}}{v}}}" for v in table_props]
                prop_description = f"{{\\color{{violet}}{prop_description}}}"
            else:
                print_table_props = list(table_props)
            if prev_cat is None:
                prev_cat = prop_cat
            if prop_cat != prev_cat:
                prev_cat = prop_cat
                tablestr += "\\hline{}"
            tablestr += "\\rule{0pt}{4ex}"
            tablestr += " & ".join([v for v in print_table_props]) + "\\\\*\n"
            tablestr += f"\\multicolumn{{10}}{{p{{20cm}}}}{{\\rule{{30pt}}{{0pt}}{prop_description}}}\\\\\n"
        tablestr += """\\end{longtable}
\\end{landscape}"""
        tailstr = "\\end{document}"
        with open(timestampfile, "w") as ofile:
            ofile.write(get_version_string())
        with open(tablefile, "w") as ofile:
            ofile.write(tablestr)
        with open(footnotefile, "w") as ofile:
            for i, fnote in enumerate(self.footnotes):
                with open(f"documentation/{fnote}", "r") as ifile:
                    fnstr = ifile.read()
                fnstr = fnstr.replace("$FOOTNOTE_NUMBER$", f"{i+1}")
                ofile.write(f"{fnstr}\n\n")
        print(f"{headstr}\n{tablestr}\n{tailstr}")


class DummyProperties:
    property_list = [
        (prop, *PropertyTable.full_property_list[prop])
        for prop in PropertyTable.full_property_list.keys()
    ]


if __name__ == "__main__":
    from aperture_properties import ExclusiveSphereProperties, InclusiveSphereProperties
    from projected_aperture_properties import ProjectedApertureProperties
    from SO_properties import CoreExcisedSOProperties
    from subhalo_properties import SubhaloProperties

    table = PropertyTable()
    table.add_properties(ExclusiveSphereProperties)
    table.add_properties(InclusiveSphereProperties)
    table.add_properties(ProjectedApertureProperties)
    table.add_properties(CoreExcisedSOProperties)
    table.add_properties(SubhaloProperties)
    table.add_properties(DummyProperties)

    if False:
        table.print_dictionary()
    else:
        table.print_table(
            "documentation/table.tex",
            "documentation/footnotes.tex",
            "documentation/timestamp.tex",
        )<|MERGE_RESOLUTION|>--- conflicted
+++ resolved
@@ -21,12 +21,7 @@
 
 
 class PropertyTable:
-<<<<<<< HEAD
-
     categories = ["basic", "general", "gas", "dm", "star", "baryon", "VR", "SOAP"]
-=======
-    categories = ["basic", "general", "gas", "dm", "star", "baryon", "VR"]
->>>>>>> 507d87c2
     explanation = {
         "footnote_MBH.tex": ["BHmaxM"],
         "footnote_com.tex": ["com", "vcom"],
