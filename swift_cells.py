#!/bin/env python

import collections

import numpy as np
import h5py
import time
from mpi4py import MPI
import unyt
import scipy.spatial

import swift_units
import task_queue
import shared_array

# HDF5 chunk cache parameters:
# SWIFT writes datasets with large chunks so the default 1Mb may be too small
# (e.g. one uncompressed chunk of positions is ~24Mb in FLAMINGO 2.8Gpc run)
rdcc_nbytes = 250 * 1024 * 1024

# Type to store information about a SWIFT cell for one particle type
swift_cell_t = np.dtype(
    [
        ("centre", np.float64, 3),  # coordinates of cell centre
        ("count", np.int64),  # number of particles in the cell
        ("offset", np.int64),  # offset to first particle
        ("file", np.int32),  # file containing this cell
        ("order", np.int32),  # ordering of the cells in the snapshot file(s)
    ]
)


class DatasetCache:
    """
    Class to allow h5py File and Dataset objects to persist
    between ReadTask invocations.
    """

    def __init__(self):

        self.file_name = None
        self.infile = None
        self.dataset_name = None
        self.dataset = None

    def open_dataset(self, file_name, dataset_name):

        if file_name != self.file_name:
            self.infile = h5py.File(file_name, "r", rdcc_nbytes=rdcc_nbytes)
            self.file_name = file_name
            self.dataset_name = None
            self.dataset = None

        if dataset_name != self.dataset_name:
            self.dataset = self.infile[dataset_name]
            self.dataset_name = dataset_name

        return self.dataset

    def close(self):
        self.dataset = None
        self.dataset_name = None
        if self.infile is not None:
            self.infile.close()
        self.file_name = None


class ReadTask:
    """
    Class to execute a read of a single contiguous chunk of an array
    """

    def __init__(self, file_name, ptype, dataset, file_offset, mem_offset, count):

        self.file_name = file_name
        self.ptype = ptype
        self.dataset = dataset
        self.file_offset = file_offset
        self.mem_offset = mem_offset
        self.count = count

    def __call__(self, data, cache):

        # Find the dataset
        dataset_name = self.ptype + "/" + self.dataset
        dataset = cache.open_dataset(self.file_name, dataset_name)

        # Read the data
        mem_start = self.mem_offset
        mem_end = self.mem_offset + self.count
        file_start = self.file_offset
        file_end = self.file_offset + self.count

        dataset.read_direct(
            data[self.ptype][self.dataset].full,
            np.s_[file_start:file_end, ...],
            np.s_[mem_start:mem_end, ...],
        )


def identify_datasets(filename, nr_files, ptypes, registry):
    """
    Find units, data type and shape for datasets in snapshot-like files.
    Returns a dict with one entry per particle type. Dict keys are the
    property names and values are (shape, dtype, units) tuples.
    """
    metadata = {ptype: {} for ptype in ptypes}

    # Make a dict of flags of which particle types we still need to find
    to_find = {ptype: True for ptype in ptypes}

    # Scan snapshot files to find shape, type and units for each quantity
    for file_nr in range(nr_files):
        infile = h5py.File(filename % {"file_nr": file_nr}, "r")
        nr_left = 0
        for ptype in ptypes:
            if to_find[ptype]:
                group_name = ptype
                if group_name in infile:
                    for name in infile[group_name]:
                        dset = infile[group_name][name]
                        if "a-scale exponent" in dset.attrs:
                            units = swift_units.units_from_attributes(
                                dict(dset.attrs), registry
                            )
                            dtype = dset.dtype
                            shape = dset.shape[1:]
                            metadata[ptype][name] = (units, dtype, shape)
                    to_find[ptype] = False
                else:
                    nr_left += 1
        infile.close()
        if nr_left == 0:
            break

    return metadata


class SWIFTCellGrid:
    def get_unit(self, name):
        return unyt.Unit(name, registry=self.snap_unit_registry)

    def __init__(
        self,
        snap_filename,
        extra_filename=None,
        snap_filename_ref=None,
        extra_filename_ref=None,
    ):

        self.snap_filename = snap_filename

        # Option format string to generate name of file(s) with extra datasets
        self.extra_filename = extra_filename

        # Open the input file
        with h5py.File(snap_filename % {"file_nr": 0}, "r") as infile:

            # Get the snapshot unit system
            self.snap_unit_registry = swift_units.unit_registry_from_snapshot(infile)
            self.a_unit = self.get_unit("a")
            self.a = self.a_unit.base_value
            self.h_unit = self.get_unit("h")
            self.h = self.h_unit.base_value
            self.z = 1.0 / self.a - 1.0

            # Read cosmology
            self.cosmology = {}
            for name in infile["Cosmology"].attrs:
                self.cosmology[name] = infile["Cosmology"].attrs[name][0]

            # Store units groups
            self.swift_units_group = {}
            for name in infile["Units"].attrs:
                self.swift_units_group[name] = infile["Units"].attrs[name][0]
            self.swift_internal_units_group = {}
            for name in infile["InternalCodeUnits"].attrs:
                self.swift_internal_units_group[name] = infile[
                    "InternalCodeUnits"
                ].attrs[name][0]

            # Read the critical density and attach units
            # This is in internal units, which may not be the same as snapshot units.
            critical_density = float(
                self.cosmology["Critical density [internal units]"]
            )
            internal_density_unit = self.get_unit("code_mass") / (
                self.get_unit("code_length") ** 3
            )
            self.critical_density = unyt.unyt_quantity(
                critical_density, units=internal_density_unit
            )
            self.mean_density = self.critical_density * self.cosmology["Omega_m"]

            # Compute the BN98 critical density multiple
            Omega_k = self.cosmology["Omega_k"]
            Omega_Lambda = self.cosmology["Omega_lambda"]
            Omega_m = self.cosmology["Omega_m"]
<<<<<<< HEAD
            bnx = -(Omega_k / self.a**2 + Omega_Lambda) / (
                Omega_k / self.a**2 + Omega_m / self.a**3 + Omega_Lambda
            )
            self.virBN98 = 18.0 * np.pi**2 + 82.0 * bnx - 39.0 * bnx**2
=======
            bnx = -(Omega_k / self.a ** 2 + Omega_Lambda) / (
                Omega_k / self.a ** 2 + Omega_m / self.a ** 3 + Omega_Lambda
            )
            self.virBN98 = 18.0 * np.pi ** 2 + 82.0 * bnx - 39.0 * bnx ** 2
>>>>>>> 4c25ab10
            if self.virBN98 < 50.0 or self.virBN98 > 1000.0:
                raise RuntimeError("Invalid value for virBN98!")

            # Get the box size. Assume it's comoving with no h factors.
            comoving_length_unit = self.get_unit("snap_length") * self.a_unit
            self.boxsize = unyt.unyt_quantity(
                infile["Header"].attrs["BoxSize"][0], units=comoving_length_unit
            )
<<<<<<< HEAD

            # Get the observer position for the first lightcone
            try:
                observer_position_str = (
                    infile["Parameters"]
                    .attrs["Lightcone0:observer_position"]
                    .decode("utf-8")
                )
                observer_position = [
                    float(x) for x in observer_position_str[1:-1].split(",")
                ]
                self.observer_position = unyt.unyt_array(
                    observer_position, units=comoving_length_unit
                )
            except KeyError:
                print(
                    "Could not find lightcone observer position in snapshot file. Defaulting to centre of box."
                )
                self.observer_position = 0.5 * unyt.unyt_array([self.boxsize] * 3)
=======
>>>>>>> 4c25ab10

            # Get the number of files
            self.nr_files = infile["Header"].attrs["NumFilesPerSnapshot"][0]

            # Read constants
            self.constants = {}
            for name in infile["PhysicalConstants"]["CGS"].attrs:
                self.constants[name] = infile["PhysicalConstants"]["CGS"].attrs[name][0]

            # Read cell meta data
            self.ptypes = []
            self.nr_cells = infile["Cells/Meta-data"].attrs["nr_cells"]
            self.dimension = infile["Cells/Meta-data"].attrs["dimension"]
            self.cell_size = unyt.unyt_array(
                infile["Cells/Meta-data"].attrs["size"], units=comoving_length_unit
            )
            for name in infile["Cells/Counts"]:
                self.ptypes.append(name)

            # Create arrays of cells
            self.cell = {}
            for ptype in self.ptypes:
                self.cell[ptype] = np.ndarray(self.nr_cells, dtype=swift_cell_t)

            # Read cell info
            for ptype in self.ptypes:
                cellgrid = self.cell[ptype]
                cellgrid["centre"] = infile["Cells/Centres"][...]
                cellgrid["count"] = infile["Cells"]["Counts"][ptype][...]
                cellgrid["offset"] = infile["Cells"]["OffsetsInFile"][ptype][...]
                cellgrid["file"] = infile["Cells"]["Files"][ptype][...]

        # Determine ordering of the cells in the snapshot
        for ptype in self.ptypes:
            cellgrid = self.cell[ptype]
            idx = np.lexsort((cellgrid["offset"], cellgrid["file"]))
            for cell_order, cell_index in enumerate(idx):
                cellgrid[cell_index]["order"] = cell_order

        # Reshape into a grid
        for ptype in self.ptypes:
            self.cell[ptype] = self.cell[ptype].reshape(self.dimension)

        # Scan files to find shape and dtype etc for all quantities in the snapshot.
        self.snap_metadata = identify_datasets(
            snap_filename, self.nr_files, self.ptypes, self.snap_unit_registry
        )
        if extra_filename is not None:
            self.extra_metadata = identify_datasets(
                extra_filename, self.nr_files, self.ptypes, self.snap_unit_registry
            )

        # Scan reference snapshot for missing particle types (e.g. stars or black holes at high z)
        self.ptypes_ref = {}
        if snap_filename_ref is not None:
            # Determine any particle types present in the reference snapshot but not in the current snapshot
            with h5py.File(snap_filename_ref % {"file_nr": 0}, "r") as infile:
                for name in infile["Cells/Counts"]:
                    if name not in self.ptypes:
                        self.ptypes_ref.append(name)
            # Scan reference snapshot for properties of additional particle types
            if len(self.ptypes_ref) > 0:
                self.snap_metadata_ref = identify_datasets(
                    snap_filename_ref,
                    self.nr_files,
                    self.ptypes_ref,
                    self.snap_unit_registry,
                )
                if extra_filename_ref is not None:
                    self.extra_metadata_ref = identify_datasets(
                        extra_filename_ref,
                        self.nr_files,
                        self.ptypes_ref,
                        self.snap_unit_registry,
                    )

    def prepare_read(self, ptype, mask):
        """
        Determine which ranges of particles we need to read from each file
        to read all of the cells indicated by the mask for the specified
        particle type.

        ptype - which particle type to read
        mask  - 3D boolean array with one element per cell, true if the
                cell is to be read and false otherwise

        Returns a dict where the keys are the unique file numbers to read
        and the values are lists of (offset_in_file, offset_in_memory, count) tuples.
        """

        # Make an array of the selected cells
        cells_to_read = self.cell[ptype][mask].flatten()

        # Discard any empty cells
        cells_to_read = cells_to_read[cells_to_read["count"] > 0]

        # Sort the selected cells by file, and then by offset within the file
        idx = np.lexsort((cells_to_read["offset"], cells_to_read["file"]))
        cells_to_read = cells_to_read[idx]

        # Merge adjacent cells
<<<<<<< HEAD
        max_size = 20 * 1024**2
=======
        max_size = 20 * 1024 ** 2
>>>>>>> 4c25ab10
        nr_to_read = len(cells_to_read)
        for cell_nr in range(nr_to_read - 1):
            cell1 = cells_to_read[cell_nr]
            cell2 = cells_to_read[cell_nr + 1]
            if (
                cell1["file"] == cell2["file"]
                and cell1["offset"] + cell1["count"] == cell2["offset"]
                and (cell1["count"] + cell2["count"]) <= max_size
            ):
                # Merge cells: put the particles in cell2 and empty cell1
                cell2["count"] += cell1["count"]
                cell2["offset"] = cell1["offset"]
                cell1["count"] = 0

        # Discard any cells which are now empty due to the merging
        cells_to_read = cells_to_read[cells_to_read["count"] > 0]

        # Find unique file numbers to read
        unique_file_nrs = np.unique(cells_to_read["file"])

        # Make a list of reads for each file:
        # reads[file_nr] is a list of (file_offset, memory_offset, count) tuples for file file_nr.
        mem_offset = 0
        reads = {file_nr: [] for file_nr in unique_file_nrs}
        for cell in cells_to_read:
            reads[cell["file"]].append((cell["offset"], mem_offset, cell["count"]))
            mem_offset += cell["count"]

        return reads

    def empty_mask(self):

        return np.zeros(self.dimension, dtype=bool)

    def mask_region(self, mask, pos_min, pos_max):
        imin = np.asarray(np.floor(pos_min / self.cell_size), dtype=int)
        imax = np.asarray(np.floor(pos_max / self.cell_size), dtype=int)
        for i in range(imin[0], imax[0] + 1):
            ii = i % self.dimension[0]
            for j in range(imin[1], imax[1] + 1):
                jj = j % self.dimension[1]
                for k in range(imin[2], imax[2] + 1):
                    kk = k % self.dimension[2]
                    mask[ii, jj, kk] = True

    def read_masked_cells_to_shared_memory(
        self, property_names, mask, comm, max_ranks_reading
    ):
        """
        Read in the specified properties for the cells with mask=True
        """

        comm_size = comm.Get_size()
        comm_rank = comm.Get_rank()

        # Make a communicator containing I/O ranks only
        colour = 0 if comm_rank < max_ranks_reading else MPI.UNDEFINED
        comm_io = comm.Split(colour, comm_rank)
        if comm_io != MPI.COMM_NULL:
            comm_io_size = comm_io.Get_size()
            comm_io_rank = comm_io.Get_rank()

        # Make a list of all reads to execute for each particle type in this snapshot
        reads_for_type = {}
        for ptype in property_names:
            if ptype in self.ptypes:
                reads_for_type[ptype] = self.prepare_read(ptype, mask)

        # Find union of file numbers to read for all particle types
        all_file_nrs = []
        for ptype in reads_for_type:
            all_file_nrs += list(reads_for_type[ptype])
        all_file_nrs = np.unique(all_file_nrs)

        # Count particles to read in
        nr_parts = {ptype: 0 for ptype in reads_for_type}
        for file_nr in all_file_nrs:
            for ptype in reads_for_type:
                if file_nr in reads_for_type[ptype]:
                    for (file_offset, mem_offset, count) in reads_for_type[ptype][
                        file_nr
                    ]:
                        nr_parts[ptype] += count

        # Create read tasks in the required order:
        # By file, then by particle type, then by dataset, then by offset in the file
        all_tasks = collections.deque()
        for file_nr in all_file_nrs:
            filename = self.snap_filename % {"file_nr": file_nr}
            for ptype in reads_for_type:
                for dataset in property_names[ptype]:
                    if dataset in self.snap_metadata[ptype]:
                        if file_nr in reads_for_type[ptype]:
                            for (file_offset, mem_offset, count) in reads_for_type[
                                ptype
                            ][file_nr]:
                                all_tasks.append(
                                    ReadTask(
                                        filename,
                                        ptype,
                                        dataset,
                                        file_offset,
                                        mem_offset,
                                        count,
                                    )
                                )

        # Create additional read tasks for the extra data files
        if self.extra_filename is not None:
            for file_nr in all_file_nrs:
                filename = self.extra_filename % {"file_nr": file_nr}
                for ptype in reads_for_type:
                    for dataset in property_names[ptype]:
                        if dataset in self.extra_metadata[ptype]:
                            if file_nr in reads_for_type[ptype]:
                                for (file_offset, mem_offset, count) in reads_for_type[
                                    ptype
                                ][file_nr]:
                                    all_tasks.append(
                                        ReadTask(
                                            filename,
                                            ptype,
                                            dataset,
                                            file_offset,
                                            mem_offset,
                                            count,
                                        )
                                    )

        if comm_io != MPI.COMM_NULL:
            # Make one task queue per MPI rank reading
            tasks = [collections.deque() for _ in range(comm_io_size)]

            # Share tasks over the task queues roughly equally by number
            nr_tasks = len(all_tasks)
            tasks_per_rank = nr_tasks // comm_io_size
            for rank in range(comm_io_size):
                for _ in range(tasks_per_rank):
                    tasks[rank].append(all_tasks.popleft())
                if rank < nr_tasks % comm_io_size:
                    tasks[rank].append(all_tasks.popleft())
            assert len(all_tasks) == 0

        # Allocate MPI shared memory for the particle data
        data = {}
        for ptype in reads_for_type:
            data[ptype] = {}
            for name in property_names[ptype]:

                # Get metadata for array to allocate in memory
                if name in self.snap_metadata[ptype]:
                    units, dtype, shape = self.snap_metadata[ptype][name]
                elif (
                    self.extra_metadata is not None
                    and name in self.extra_metadata[ptype]
                ):
                    units, dtype, shape = self.extra_metadata[ptype][name]
                else:
                    raise Exception(
                        "Can't find required dataset %s in input file(s)!" % name
                    )

                # Determine size of local array section
                nr_local = nr_parts[ptype] // comm_size
                if comm_rank < (nr_parts[ptype] % comm_size):
                    nr_local += 1
                # Find global and local shape of the array
                global_shape = (nr_parts[ptype],) + shape
                local_shape = (nr_local,) + shape
                # Allocate storage
                data[ptype][name] = shared_array.SharedArray(
                    local_shape, dtype, comm, units
                )

        comm.barrier()

        # Execute the tasks
        if comm_io != MPI.COMM_NULL:
            cache = DatasetCache()
            task_queue.execute_tasks(
                tasks,
                args=(data, cache),
                comm_all=comm_io,
                comm_master=comm_io,
                comm_workers=MPI.COMM_SELF,
                queue_per_rank=True,
            )
            cache.close()

        # Create empty arrays for particle types which exist in the reference snapshot but not this one
        for ptype in property_names:
            if ptype in self.ptypes_ref:
                for name, (units, dtype, shape) in self.snap_metadata_ref[
                    ptype
                ].items():
                    local_shape = (0,) + shape
                    data[ptype][name] = shared_array.SharedArray(
                        local_shape, dtype, comm, units
                    )
                for name, (units, dtype, shape) in self.extra_metadata_ref[
                    ptype
                ].items():
                    local_shape = (0,) + shape
                    data[ptype][name] = shared_array.SharedArray(
                        local_shape, dtype, comm, units
                    )

        # Ensure all arrays have been fully written
        comm.barrier()
        for ptype in reads_for_type:
            for name in property_names[ptype]:
                data[ptype][name].sync()
        comm.barrier()

        if comm_io != MPI.COMM_NULL:
            comm_io.Free()

        return data

    def write_metadata(self, group):
        """
        Write simulation information etc to the specified HDF5 group
        """

        # Write cosmology
        cosmo = group.create_group("Cosmology")
        for name, value in self.cosmology.items():
<<<<<<< HEAD
            cosmo.attrs[name] = [
                value,
            ]
=======
            cosmo.attrs[name] = [value]
>>>>>>> 4c25ab10

        # Write physical constants
        const = group.create_group("PhysicalConstants")
        const = const.create_group("CGS")
        for name, value in self.constants.items():
<<<<<<< HEAD
            const.attrs[name] = [
                value,
            ]
=======
            const.attrs[name] = [value]
>>>>>>> 4c25ab10

        # Write units
        units = group.create_group("Units")
        for name, value in self.swift_units_group.items():
<<<<<<< HEAD
            units.attrs[name] = [
                value,
            ]
        units = group.create_group("InternalCodeUnits")
        for name, value in self.swift_internal_units_group.items():
            units.attrs[name] = [
                value,
            ]
=======
            units.attrs[name] = [value]
        units = group.create_group("InternalCodeUnits")
        for name, value in self.swift_internal_units_group.items():
            units.attrs[name] = [value]

    def complete_radius_from_mask(self, mask):
        """
        Given a mask of selected cells, for each selected cell compute
        a radius within which we are guaranteed to have read all particles
        around any halo that could exist in the cell.

        Here we assume that cells can contribute particles up to half a cell
        outside their own volume, so the furthest a particle can be from the
        centre of its parent cell is equal to the cell diagonal. In the worst
        case we can have a halo at the corner of its parent cell nearest to
        a cell which has not been read. Then the radius within which we have
        all particles is limited to the distance between the cell centres
        minus 1.5 times the cell diagonal.

        This is used to handle the case where we didn't ask for a large enough
        radius around a halo: it may be that we still have enough particles in
        memory due to reading cells needed for adjacent halos.
        """

        # All types use the same grid, so just use cell arrays for the first type
        ptype = list(self.cell.keys())[0]
        cell_centre = self.cell[ptype]["centre"]
        cell_diagonal = np.sqrt(np.sum(self.cell_size.value ** 2))

        # Output array
        cell_complete_radius = np.zeros(self.dimension)

        # Make tree with the centers of the cells we did not read
        centre_not_read = cell_centre[mask == False, :]
        tree = scipy.spatial.cKDTree(centre_not_read, boxsize=self.boxsize.value)

        # For each cell, find the nearest cell we didn't read
        distance, index = tree.query(cell_centre, 1)
        cell_complete_radius[:, :, :] = distance.reshape(mask.shape)

        # Get a limit on the radius within which halos in the cell have all particles
        cell_complete_radius -= 1.5 * cell_diagonal
        cell_complete_radius[cell_complete_radius < 0.0] = 0.0

        # Return the result in suitable units
        comoving_length_unit = self.get_unit("snap_length") * self.a_unit
        return unyt.unyt_array(cell_complete_radius, units=comoving_length_unit)
>>>>>>> 4c25ab10
<|MERGE_RESOLUTION|>--- conflicted
+++ resolved
@@ -196,17 +196,10 @@
             Omega_k = self.cosmology["Omega_k"]
             Omega_Lambda = self.cosmology["Omega_lambda"]
             Omega_m = self.cosmology["Omega_m"]
-<<<<<<< HEAD
             bnx = -(Omega_k / self.a**2 + Omega_Lambda) / (
                 Omega_k / self.a**2 + Omega_m / self.a**3 + Omega_Lambda
             )
             self.virBN98 = 18.0 * np.pi**2 + 82.0 * bnx - 39.0 * bnx**2
-=======
-            bnx = -(Omega_k / self.a ** 2 + Omega_Lambda) / (
-                Omega_k / self.a ** 2 + Omega_m / self.a ** 3 + Omega_Lambda
-            )
-            self.virBN98 = 18.0 * np.pi ** 2 + 82.0 * bnx - 39.0 * bnx ** 2
->>>>>>> 4c25ab10
             if self.virBN98 < 50.0 or self.virBN98 > 1000.0:
                 raise RuntimeError("Invalid value for virBN98!")
 
@@ -215,7 +208,6 @@
             self.boxsize = unyt.unyt_quantity(
                 infile["Header"].attrs["BoxSize"][0], units=comoving_length_unit
             )
-<<<<<<< HEAD
 
             # Get the observer position for the first lightcone
             try:
@@ -235,8 +227,6 @@
                     "Could not find lightcone observer position in snapshot file. Defaulting to centre of box."
                 )
                 self.observer_position = 0.5 * unyt.unyt_array([self.boxsize] * 3)
-=======
->>>>>>> 4c25ab10
 
             # Get the number of files
             self.nr_files = infile["Header"].attrs["NumFilesPerSnapshot"][0]
@@ -338,11 +328,7 @@
         cells_to_read = cells_to_read[idx]
 
         # Merge adjacent cells
-<<<<<<< HEAD
         max_size = 20 * 1024**2
-=======
-        max_size = 20 * 1024 ** 2
->>>>>>> 4c25ab10
         nr_to_read = len(cells_to_read)
         for cell_nr in range(nr_to_read - 1):
             cell1 = cells_to_read[cell_nr]
@@ -570,30 +556,21 @@
         # Write cosmology
         cosmo = group.create_group("Cosmology")
         for name, value in self.cosmology.items():
-<<<<<<< HEAD
             cosmo.attrs[name] = [
                 value,
             ]
-=======
-            cosmo.attrs[name] = [value]
->>>>>>> 4c25ab10
 
         # Write physical constants
         const = group.create_group("PhysicalConstants")
         const = const.create_group("CGS")
         for name, value in self.constants.items():
-<<<<<<< HEAD
             const.attrs[name] = [
                 value,
             ]
-=======
-            const.attrs[name] = [value]
->>>>>>> 4c25ab10
 
         # Write units
         units = group.create_group("Units")
         for name, value in self.swift_units_group.items():
-<<<<<<< HEAD
             units.attrs[name] = [
                 value,
             ]
@@ -602,11 +579,6 @@
             units.attrs[name] = [
                 value,
             ]
-=======
-            units.attrs[name] = [value]
-        units = group.create_group("InternalCodeUnits")
-        for name, value in self.swift_internal_units_group.items():
-            units.attrs[name] = [value]
 
     def complete_radius_from_mask(self, mask):
         """
@@ -649,5 +621,4 @@
 
         # Return the result in suitable units
         comoving_length_unit = self.get_unit("snap_length") * self.a_unit
-        return unyt.unyt_array(cell_complete_radius, units=comoving_length_unit)
->>>>>>> 4c25ab10
+        return unyt.unyt_array(cell_complete_radius, units=comoving_length_unit)